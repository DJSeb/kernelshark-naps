--- conflicted
+++ resolved
@@ -1,11 +1,5 @@
-<<<<<<< HEAD
-# Navigation
-Main branch is really only here because of technicalities, it is advised to pick from an actual release branch.
-Main just follows `release-unmodified`.
-=======
 # IMPORTANT NOTICE
 Documentation, both user and technical is heavily outdated and will be fixed in the future.
->>>>>>> f343f411
 
 # Project Overview
 
